--- conflicted
+++ resolved
@@ -73,72 +73,7 @@
     "tmboc(6,1,4/33)": "boc",
 }
 
-<<<<<<< HEAD
-SIGNALS_SHARED_LIST: list = [
-        "ook",
-        "bpsk",
-        "4ask",
-        "qpsk",
-        "8ask",
-        "8psk",
-        "16qam",
-        "16ask",
-        "16psk",
-        "32qam",
-        "32qam_cross",
-        "32ask",
-        "32psk",
-        "64qam",
-        "64ask",
-        "64psk",
-        "128qam_cross",
-        "256qam",
-        "512qam_cross",
-        "1024qam",
-        "2fsk",
-        "2gfsk",
-        "2msk",
-        "2gmsk",
-        "4fsk",
-        "4gfsk",
-        "4msk",
-        "4gmsk",
-        "8fsk",
-        "8gfsk",
-        "8msk",
-        "8gmsk",
-        "16fsk",
-        "16gfsk",
-        "16msk",
-        "16gmsk",
-        "ofdm-64",
-        "ofdm-72",
-        "ofdm-128",
-        "ofdm-180",
-        "ofdm-256",
-        "ofdm-300",
-        "ofdm-512",
-        "ofdm-600",
-        "ofdm-900",
-        "ofdm-1024",
-        "ofdm-1200",
-        "ofdm-2048",
-        "fm",
-        "am-dsb-sc",
-        "am-dsb",
-        "am-lsb",
-        "am-usb",
-        "lfm_data",
-        "lfm_radar",
-        "chirpss",
-        "tone",
-        "boc(1,1)",
-        "boc(10,5)",
-        "tmboc(6,1,4/33)",
-    ]
-=======
 SIGNALS_SHARED_LIST: list = list(CLASS_FAMILY_DICT.keys())
->>>>>>> f8a41894
 
 FAMILY_SHARED_LIST: list = sorted(list(set(CLASS_FAMILY_DICT.values())))
 
@@ -212,21 +147,6 @@
 
     # specifically designed lists
     ofdm_subcarrier_modulations = ["bpsk", "qpsk", "16qam", "64qam", "256qam", "1024qam"]
-<<<<<<< HEAD
 
     # custom signal classes
-    gnss_signals = ["boc(10,5)", "boc(1,1)", "tmboc(6,1,4/33)", "bpsk"]
-
-
-@dataclass
-class RadioML2018():
-    """Radio ML 2016 dataclass, containing family class names list `family_class_list`
-    
-    Example:
-        Access this list::
-            >>> from torchsig.signals.signal_lists import radioml2018
-            >>> radioml2018.family_class_list
-    """
-    family_class_list: ClassVar[list[str]] = FAMILY_SHARED_LIST_RADIOML
-=======
->>>>>>> f8a41894
+    gnss_signals = ["boc(10,5)", "boc(1,1)", "tmboc(6,1,4/33)", "bpsk"]